--- conflicted
+++ resolved
@@ -177,11 +177,7 @@
 
 #define SAMPLE_BATCH_COUNT 1024
 
-<<<<<<< HEAD
 static void render_samples_job(tina_job* job, void* user_data, void** thread_data){
-=======
-static void render_samples_task(tina_tasks* tasks, tina_task* task){
->>>>>>> a328870d
 	const unsigned maxi = 32*1024;
 	const long double bailout = 256;
 	
@@ -292,15 +288,8 @@
 						.b_samples = b_samples + batch_cursor*SAMPLE_BATCH_COUNT,
 					};
 					
-<<<<<<< HEAD
 					tina_job_wait(job, &tile_governor, 4);
 					tina_scheduler_enqueue(SCHED, "RenderSamples", render_samples_job, rctx, ctx->queue_idx, &tile_governor);
-=======
-					tina_tasks_wait(tasks, task, &tile_governor, 4);
-					tina_tasks_enqueue(TASKS, (tina_task[]){
-						{.func = render_samples_task, .user_data = rctx, .queue_idx = task->queue_idx}
-					}, 1, &tile_governor);
->>>>>>> a328870d
 					
 					batch_cursor++;
 				}
@@ -392,7 +381,7 @@
 		}
 	} else if(!node->requested && JOB_GOVERNOR._count < MAX_WORKERS){
 		node->requested = true;
-		int queue_idx = fmax(QUEUE_LO_PRIORITY, fmin(log2(scale) - 8, QUEUE_HI_PRIORITY));
+		int queue_idx = fmax(QUEUE_LO_PRIORITY, fmin(log2(scale/512) - 1, QUEUE_HI_PRIORITY));
 		
 		generate_tile_ctx* generate_ctx = malloc(sizeof(*generate_ctx));
 		(*generate_ctx) = (generate_tile_ctx){
@@ -401,27 +390,15 @@
 			.node = node,
 		};
 		
-<<<<<<< HEAD
 		tina_scheduler_enqueue(SCHED, "GenTiles", generate_tile_job, generate_ctx, queue_idx, &JOB_GOVERNOR);
-=======
-		int pri = fmax(QUEUE_LO_PRIORITY, fmin(log2(scale/512) - 1, QUEUE_HI_PRIORITY));
-		tina_tasks_enqueue(TASKS, &(tina_task){.func = generate_tile_task, .user_data = generate_ctx, .queue_idx = pri}, 1, &TASKS_GOVERNOR);
->>>>>>> a328870d
 	}
 	
 	return false;
 }
 
 static void app_display(void){
-<<<<<<< HEAD
-	_sapp_glx_make_current();
-	
 	// Run jobs to load textures.
 	tina_scheduler_run(SCHED, QUEUE_GL, true, NULL);
-=======
-	// Run tasks to load textures.
-	tina_tasks_run(TASKS, QUEUE_GL, true, NULL);
->>>>>>> a328870d
 	TIMESTAMP++;
 	
 	int w = sapp_width(), h = sapp_height();
